--- conflicted
+++ resolved
@@ -51,13 +51,7 @@
 
 ## License
 
-<<<<<<< HEAD
 * detox by itself and all original source code in this repo is MIT
 * detox relies on some important dependencies, their respective licenses are:
   * [EarlGrey](https://github.com/google/EarlGrey/blob/master/LICENSE)
   * [FBSimulatorControl](https://github.com/facebook/FBSimulatorControl/blob/master/LICENSE)
-=======
-* Improve errors printed during app execution (maybe show NSLog)
-* Cleaner code and refactoring once we have the basic architecture figured out
-* Improve separation of test start and test end in the native detox test runner
->>>>>>> 738fb206
