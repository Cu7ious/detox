#!/usr/bin/env node

const program = require('commander');
const path = require('path');
const cp = require('child_process');

const _ = require('lodash');
<<<<<<< HEAD
const DetoxConfigError = require('../src/errors/DetoxConfigError');
=======
const CustomError = require('../src/errors/CustomError');
const environment = require('../src/utils/environment');
>>>>>>> 94348fc4
const config = require(path.join(process.cwd(), 'package.json')).detox;

program
  .option('-o, --runner-config [config]',
    `Test runner config file, defaults to e2e/mocha.opts for mocha and e2e/config.json' for jest`)
  .option('-s, --specs [relativePath]',
    `Root of test folder`)
  .option('-l, --loglevel [value]',
    'info, debug, verbose, silly, wss')
  .option('-c, --configuration [device configuration]',
    'Select a device configuration from your defined configurations, if not supplied, and there\'s only one configuration, detox will default to it', getDefaultConfiguration())
  .option('-r, --reuse',
    'Reuse existing installed app (do not delete and re-install) for a faster run.')
  .option('-u, --cleanup',
    'Shutdown simulator when test is over, useful for CI scripts, to make sure detox exists cleanly with no residue')
  .option('-d, --debug-synchronization [value]',
    'When an action/expectation takes a significant amount of time use this option to print device synchronization status.'
    + 'The status will be printed if the action takes more than [value]ms to complete')
  .option('-a, --artifacts-location [path]',
    '[EXPERIMENTAL] Artifacts (logs, screenshots, etc) root directory.', 'artifacts')
  .option('--record-logs [failing|all|none]',
    '[EXPERIMENTAL] Save logs during each test to artifacts directory. Pass "failing" to save logs of failing tests only.')
  .option('--take-screenshots [failing|all|none]',
    '[EXPERIMENTAL] Save screenshots before and after each test to artifacts directory. Pass "failing" to save screenshots of failing tests only.')
  .option('--record-videos [failing|all|none]',
    '[EXPERIMENTAL] Save screen recordings of each test to artifacts directory. Pass "failing" to save recordings of failing tests only.')
  .option('-p, --platform [ios/android]',
    '[DEPRECATED], platform is deduced automatically. Run platform specific tests. Runs tests with invert grep on \':platform:\', '
    + 'e.g test with substring \':ios:\' in its name will not run when passing \'--platform android\'')
  .option('-f, --file [path]',
    'Specify test file to run')
  .option('-H, --headless',
    '[Android Only] Launch Emulator in headless mode. Useful when running on CI.')
  .parse(process.argv);


clearDeviceRegistryLockFile();


if (program.configuration) {
  if (!config.configurations[program.configuration]) {
    throw new DetoxConfigError(`Cannot determine configuration '${program.configuration}'. 
    Available configurations: ${_.keys(config.configurations).join(', ')}`);
  }
} else if (!program.configuration) {
  throw new DetoxConfigError(`Cannot determine which configuration to use. 
  Use --configuration to choose one of the following: ${_.keys(config.configurations).join(', ')}`);
}

const testFolder = getConfigFor(['file', 'specs'], 'e2e');
const runner = getConfigFor(['testRunner'], 'mocha');
const runnerConfig = getConfigFor(['runnerConfig'], getDefaultRunnerConfig());
const platform = (config.configurations[program.configuration].type).split('.')[0];

if (typeof program.debugSynchronization === "boolean") {
  program.debugSynchronization = 3000;
}

function run() {
  switch (runner) {
    case 'mocha':
      runMocha();
      break;
    case 'jest':
      runJest();
      break;
    default:
      throw new Error(`${runner} is not supported in detox cli tools. You can still run your tests with the runner's own cli tool`);
  }
}

function getConfigFor(keys, fallback) {
  for (let i = 0; i < keys.length; i++) {
    const key = keys[i];
    const keyKebabCase = camelToKebabCase(key);
    const result = program[key] || config[key] || config[keyKebabCase];
    if (result) return result;
  }

  return fallback;
}

function camelToKebabCase(string) {
  return string.replace(/([a-z])([A-Z])/g, '$1-$2').toLowerCase();
}

function runMocha() {
  const loglevel = program.loglevel ? `--loglevel ${program.loglevel}` : '';
  const configuration = program.configuration ? `--configuration ${program.configuration}` : '';
  const cleanup = program.cleanup ? `--cleanup` : '';
  const reuse = program.reuse ? `--reuse` : '';
  const artifactsLocation = program.artifactsLocation ? `--artifacts-location ${program.artifactsLocation}` : '';
  const configFile = runnerConfig ? `--opts ${runnerConfig}` : '';
  const platformString = platform ? `--grep ${getPlatformSpecificString(platform)} --invert` : '';
  const logs = program.recordLogs ? `--record-logs ${program.recordLogs}` : '';
  const screenshots = program.takeScreenshots ? `--take-screenshots ${program.takeScreenshots}` : '';
  const videos = program.recordVideos ? `--record-videos ${program.recordVideos}` : '';
  const headless = program.headless ? `--headless` : '';

  const debugSynchronization = program.debugSynchronization ? `--debug-synchronization ${program.debugSynchronization}` : '';
  const binPath = path.join('node_modules', '.bin', 'mocha');
  const command = `${binPath} ${testFolder} ${configFile} ${configuration} ${loglevel} ${cleanup} ` +
    `${reuse} ${debugSynchronization} ${platformString} ${headless} ` +
    `${logs} ${screenshots} ${videos} ${artifactsLocation}`;

  cp.execSync(command, {stdio: 'inherit'});
}

function runJest() {
  const currentConfiguration = config.configurations && config.configurations[program.configuration];
  const maxWorkers = currentConfiguration.maxWorkers || 1;
  const configFile = runnerConfig ? `--config=${runnerConfig}` : '';

  const platformString = platform ? `--testNamePattern='^((?!${getPlatformSpecificString(platform)}).)*$'` : '';
  const binPath = path.join('node_modules', '.bin', 'jest');
  const command = `${binPath} ${testFolder} ${configFile} --maxWorkers=${maxWorkers} ${platformString}`;
  const env = Object.assign({}, process.env, {
    configuration: program.configuration,
    loglevel: program.loglevel,
    cleanup: program.cleanup,
    reuse: program.reuse,
    debugSynchronization: program.debugSynchronization,
    artifactsLocation: program.artifactsLocation,
    headless: program.headless
  });

  console.log(command);

  cp.execSync(command, {
    stdio: 'inherit',
<<<<<<< HEAD
    env: Object.assign({}, process.env, {
      configuration: program.configuration,
      loglevel: program.loglevel,
      cleanup: program.cleanup,
      reuse: program.reuse,
      debugSynchronization: program.debugSynchronization,
      artifactsLocation: program.artifactsLocation,
      recordLogs: program.recordLogs,
      takeScreenshots: program.takeScreenshots,
      recordVideos: program.recordVideos,
      headless: program.headless
    })
=======
    env
>>>>>>> 94348fc4
  });
}

function getDefaultRunnerConfig() {
  let defaultConfig;
  switch (runner) {
    case 'mocha':
      defaultConfig = 'e2e/mocha.opts';
      break;
    case 'jest':
      defaultConfig = 'e2e/config.json';
      break;
    default:
      console.log(`Missing 'runner-config' value in detox config in package.json, using '${defaultConfig}' as default for ${runner}`);
  }

  return defaultConfig;
}

function getPlatformSpecificString(platform) {
  let platformRevertString;
  if (platform === 'ios') {
    platformRevertString = ':android:';
  } else if (platform === 'android') {
    platformRevertString = ':ios:';
  }

  return platformRevertString;
}


function clearDeviceRegistryLockFile() {
  const fs = require('fs');
  fs.writeFileSync(environment.getDeviceLockFilePath(), '[]');
}

function getDefaultConfiguration() {
  if (_.size(config.configurations) === 1) {
    return _.keys(config.configurations)[0];
  }
<<<<<<< HEAD
}
=======
}

run();
>>>>>>> 94348fc4
<|MERGE_RESOLUTION|>--- conflicted
+++ resolved
@@ -5,12 +5,8 @@
 const cp = require('child_process');
 
 const _ = require('lodash');
-<<<<<<< HEAD
+const environment = require('../src/utils/environment');
 const DetoxConfigError = require('../src/errors/DetoxConfigError');
-=======
-const CustomError = require('../src/errors/CustomError');
-const environment = require('../src/utils/environment');
->>>>>>> 94348fc4
 const config = require(path.join(process.cwd(), 'package.json')).detox;
 
 program
@@ -116,6 +112,7 @@
     `${reuse} ${debugSynchronization} ${platformString} ${headless} ` +
     `${logs} ${screenshots} ${videos} ${artifactsLocation}`;
 
+  console.log(command);
   cp.execSync(command, {stdio: 'inherit'});
 }
 
@@ -133,30 +130,17 @@
     cleanup: program.cleanup,
     reuse: program.reuse,
     debugSynchronization: program.debugSynchronization,
+    headless: program.headless,
     artifactsLocation: program.artifactsLocation,
-    headless: program.headless
+    recordLogs: program.recordLogs,
+    takeScreenshots: program.takeScreenshots,
+    recordVideos: program.recordVideos,
   });
 
   console.log(command);
-
   cp.execSync(command, {
     stdio: 'inherit',
-<<<<<<< HEAD
-    env: Object.assign({}, process.env, {
-      configuration: program.configuration,
-      loglevel: program.loglevel,
-      cleanup: program.cleanup,
-      reuse: program.reuse,
-      debugSynchronization: program.debugSynchronization,
-      artifactsLocation: program.artifactsLocation,
-      recordLogs: program.recordLogs,
-      takeScreenshots: program.takeScreenshots,
-      recordVideos: program.recordVideos,
-      headless: program.headless
-    })
-=======
-    env
->>>>>>> 94348fc4
+    env,
   });
 }
 
@@ -197,10 +181,6 @@
   if (_.size(config.configurations) === 1) {
     return _.keys(config.configurations)[0];
   }
-<<<<<<< HEAD
-}
-=======
 }
 
-run();
->>>>>>> 94348fc4
+run();