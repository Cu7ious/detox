#!/usr/bin/env node

const program = require('commander');
const path = require('path');
const cp = require('child_process');
const _ = require('lodash');
const CustomError = require('../src/errors/CustomError');
const config = require(path.join(process.cwd(), 'package.json')).detox;

class DetoxConfigError extends CustomError {}



program
  .option('-o, --runner-config [config]',
    `Test runner config file, defaults to e2e/mocha.opts for mocha and e2e/config.json' for jest`)
  .option('-s, --specs [relativePath]',
    `Root of test folder`)
  .option('-l, --loglevel [value]',
    'info, debug, verbose, silly, wss')
  .option('-c, --configuration [device configuration]',
    'Select a device configuration from your defined configurations, if not supplied, and there\'s only one configuration, detox will default to it', getDefaultConfiguration())
  .option('-r, --reuse',
    'Reuse existing installed app (do not delete and re-install) for a faster run.')
  .option('-u, --cleanup',
    'Shutdown simulator when test is over, useful for CI scripts, to make sure detox exists cleanly with no residue')
  .option('-d, --debug-synchronization [value]',
    'When an action/expectation takes a significant amount of time use this option to print device synchronization status.'
    + 'The status will be printed if the action takes more than [value]ms to complete')
  .option('-a, --artifacts-location [path]',
    'Artifacts destination path. If the destination already exists, it will be removed first')
  .option('-p, --platform [ios/android]',
<<<<<<< HEAD
    'Run platform specific tests. Runs tests with invert grep on \':platform:\', '
          + 'e.g test with substring \':ios:\' in its name will not run when passing \'--platform android\'')
  .option(
    '--take-screenshots [value]',
    'Save screenshots before and after each test to artifacts directory. Pass "failing" to save screenshots of failing tests only.'
  )
  .option(
    '--record-videos [value]',
    'Save screen recordings of each test to artifacts directory. Pass "failing" to save recordings of failing tests only.')
=======
    '[DEPRECATED], platform is deduced automatically. Run platform specific tests. Runs tests with invert grep on \':platform:\', '
    + 'e.g test with substring \':ios:\' in its name will not run when passing \'--platform android\'')
  .option('-f, --file [path]',
    'Specify test file to run')
>>>>>>> 7bbd17a1
  .parse(process.argv);

if (program.configuration) {
  if (!config.configurations[program.configuration]) {
    throw new DetoxConfigError(`Cannot determine configuration '${program.configuration}'. 
    Available configurations: ${_.keys(config.configurations).join(', ')}`);
  }
} else if(!program.configuration) {
  throw new DetoxConfigError(`Cannot determine which configuration to use. 
  Use --configuration to choose one of the following: ${_.keys(config.configurations).join(', ')}`);
}

const testFolder = getConfigFor(['file', 'specs'], 'e2e');
const runner = getConfigFor(['testRunner'], 'mocha');
const runnerConfig = getConfigFor(['runnerConfig'], getDefaultRunnerConfig());
const platform = (config.configurations[program.configuration].type).split('.')[0];

run();


if (typeof program.debugSynchronization === "boolean") {
  program.debugSynchronization = 3000;
}

function run() {
  switch (runner) {
    case 'mocha':
      runMocha();
      break;
    case 'jest':
      runJest();
      break;
    default:
      throw new Error(`${runner} is not supported in detox cli tools. You can still run your tests with the runner's own cli tool`);
  }
}

function getConfigFor(keys, fallback) {
  for (let i = 0; i < keys.length; i++) {
    const key = keys[i];
    const keyKebabCase = camelToKebabCase(key);
    const result = program[key] || config[key] || config[keyKebabCase];
    if (result) return result;
  }

  return fallback;
}

function camelToKebabCase(string) {
  return string.replace(/([a-z])([A-Z])/g, '$1-$2').toLowerCase();
}

function runMocha() {
  const loglevel = program.loglevel ? `--loglevel ${program.loglevel}` : '';
  const configuration = program.configuration ? `--configuration ${program.configuration}` : '';
  const cleanup = program.cleanup ? `--cleanup` : '';
  const reuse = program.reuse ? `--reuse` : '';
  const artifactsLocation = program.artifactsLocation ? `--artifacts-location ${program.artifactsLocation}` : '';
  const configFile = runnerConfig ? `--opts ${runnerConfig}` : '';
<<<<<<< HEAD
  const platform = program.platform ? `--grep ${getPlatformSpecificString(program.platform)} --invert` : '';
  const screenshots = program.takeScreenshots ? `--take-screenshots ${program.takeScreenshots}` : '';
  const videos = program.recordVideos ? `--record-videos ${program.recordVideos}` : '';

  const debugSynchronization = program.debugSynchronization ? `--debug-synchronization ${program.debugSynchronization}` : '';
  const command = `node_modules/.bin/mocha ${testFolder} ${configFile} ${configuration} ${loglevel} ${cleanup} ${reuse} ${debugSynchronization} ${platform} ${artifactsLocation} ${screenshots} ${videos}`;
=======
  const platformString = platform ? `--grep ${getPlatformSpecificString(platform)} --invert` : '';

  const debugSynchronization = program.debugSynchronization ? `--debug-synchronization ${program.debugSynchronization}` : '';
  const command = `node_modules/.bin/mocha ${testFolder} ${configFile} ${configuration} ${loglevel} ${cleanup} ${reuse} ${debugSynchronization} ${platformString} ${artifactsLocation}`;
>>>>>>> 7bbd17a1

  console.log(command);
  cp.execSync(command, {stdio: 'inherit'});
}

function runJest() {
  const configFile = runnerConfig ? `--config=${runnerConfig}` : '';
  const platformString = platform ? `--testNamePattern='^((?!${getPlatformSpecificString(platform)}).)*$'` : '';
  const command = `node_modules/.bin/jest ${testFolder} ${configFile} --runInBand ${platformString}`;
  console.log(command);
  cp.execSync(command, {
    stdio: 'inherit',
    env: Object.assign({}, process.env, {
      configuration: program.configuration,
      loglevel: program.loglevel,
      cleanup: program.cleanup,
      reuse: program.reuse,
      debugSynchronization: program.debugSynchronization,
      artifactsLocation: program.artifactsLocation,
      takeScreenshots: program.takeScreenshots,
      recordVideos: program.recordVideos,
    })
  });
}

function getDefaultRunnerConfig() {
  let defaultConfig;
  switch (runner) {
    case 'mocha':
      defaultConfig = 'e2e/mocha.opts';
      break;
    case 'jest':
      defaultConfig = 'e2e/config.json';
      break;
    default:
      console.log(`Missing 'runner-config' value in detox config in package.json, using '${defaultConfig}' as default for ${runner}`);
  }

  return defaultConfig;
}

function getPlatformSpecificString(platform) {
  let platformRevertString;
  if (platform === 'ios') {
    platformRevertString = ':android:';
  } else if (platform === 'android') {
    platformRevertString = ':ios:';
  }

  return platformRevertString;
}

function getDefaultConfiguration() {
  if (_.size(config.configurations) === 1) {
    return _.keys(config.configurations)[0];
  }
}

<|MERGE_RESOLUTION|>--- conflicted
+++ resolved
@@ -8,8 +8,6 @@
 const config = require(path.join(process.cwd(), 'package.json')).detox;
 
 class DetoxConfigError extends CustomError {}
-
-
 
 program
   .option('-o, --runner-config [config]',
@@ -27,25 +25,19 @@
   .option('-d, --debug-synchronization [value]',
     'When an action/expectation takes a significant amount of time use this option to print device synchronization status.'
     + 'The status will be printed if the action takes more than [value]ms to complete')
-  .option('-a, --artifacts-location [path]',
-    'Artifacts destination path. If the destination already exists, it will be removed first')
   .option('-p, --platform [ios/android]',
-<<<<<<< HEAD
-    'Run platform specific tests. Runs tests with invert grep on \':platform:\', '
-          + 'e.g test with substring \':ios:\' in its name will not run when passing \'--platform android\'')
-  .option(
-    '--take-screenshots [value]',
-    'Save screenshots before and after each test to artifacts directory. Pass "failing" to save screenshots of failing tests only.'
-  )
-  .option(
-    '--record-videos [value]',
-    'Save screen recordings of each test to artifacts directory. Pass "failing" to save recordings of failing tests only.')
-=======
     '[DEPRECATED], platform is deduced automatically. Run platform specific tests. Runs tests with invert grep on \':platform:\', '
     + 'e.g test with substring \':ios:\' in its name will not run when passing \'--platform android\'')
   .option('-f, --file [path]',
     'Specify test file to run')
->>>>>>> 7bbd17a1
+  .option('-a, --artifacts-location [path]',
+    'Artifacts destination path. If the destination already exists, it will be removed first')
+  .option(
+    '--take-screenshots [value]',
+    'Save screenshots before and after each test to artifacts directory. Pass "failing" to save screenshots of failing tests only.')
+  .option(
+    '--record-videos [value]',
+    'Save screen recordings of each test to artifacts directory. Pass "failing" to save recordings of failing tests only.')
   .parse(process.argv);
 
 if (program.configuration) {
@@ -105,19 +97,12 @@
   const reuse = program.reuse ? `--reuse` : '';
   const artifactsLocation = program.artifactsLocation ? `--artifacts-location ${program.artifactsLocation}` : '';
   const configFile = runnerConfig ? `--opts ${runnerConfig}` : '';
-<<<<<<< HEAD
-  const platform = program.platform ? `--grep ${getPlatformSpecificString(program.platform)} --invert` : '';
+  const platformString = platform ? `--grep ${getPlatformSpecificString(platform)} --invert` : '';
   const screenshots = program.takeScreenshots ? `--take-screenshots ${program.takeScreenshots}` : '';
   const videos = program.recordVideos ? `--record-videos ${program.recordVideos}` : '';
 
   const debugSynchronization = program.debugSynchronization ? `--debug-synchronization ${program.debugSynchronization}` : '';
-  const command = `node_modules/.bin/mocha ${testFolder} ${configFile} ${configuration} ${loglevel} ${cleanup} ${reuse} ${debugSynchronization} ${platform} ${artifactsLocation} ${screenshots} ${videos}`;
-=======
-  const platformString = platform ? `--grep ${getPlatformSpecificString(platform)} --invert` : '';
-
-  const debugSynchronization = program.debugSynchronization ? `--debug-synchronization ${program.debugSynchronization}` : '';
-  const command = `node_modules/.bin/mocha ${testFolder} ${configFile} ${configuration} ${loglevel} ${cleanup} ${reuse} ${debugSynchronization} ${platformString} ${artifactsLocation}`;
->>>>>>> 7bbd17a1
+  const command = `node_modules/.bin/mocha ${testFolder} ${configFile} ${configuration} ${loglevel} ${cleanup} ${reuse} ${debugSynchronization} ${platformString} ${artifactsLocation} ${screenshots} ${videos}`;
 
   console.log(command);
   cp.execSync(command, {stdio: 'inherit'});
@@ -174,5 +159,4 @@
   if (_.size(config.configurations) === 1) {
     return _.keys(config.configurations)[0];
   }
-}
-
+}