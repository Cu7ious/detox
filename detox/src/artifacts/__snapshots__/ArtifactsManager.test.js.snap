--- conflicted
+++ resolved
@@ -87,25 +87,13 @@
 exports[`ArtifactsManager .artifactsApi hooks error handling should catch .onBeforeLaunchApp errors 1`] = `
 Array [
   Array [
-<<<<<<< HEAD
-    "ArtifactsManager",
-    "Caught exception inside plugin (%s) at phase %s",
-    "testPlugin",
-    "onBeforeLaunchApp",
-  ],
-  Array [
-    "ArtifactsManager",
-    "",
-    [Error: test onBeforeLaunchApp error],
-=======
     Object {
-      "err": [Error: test onBeforeRelaunchApp error],
+      "err": [Error: test onBeforeLaunchApp error],
       "event": "PLUGIN_ERROR",
-      "methodName": "onBeforeRelaunchApp",
+      "methodName": "onBeforeLaunchApp",
       "plugin": "testPlugin",
     },
-    "Caught exception inside plugin (testPlugin) at phase onBeforeRelaunchApp",
->>>>>>> 550b531a
+    "Caught exception inside plugin (testPlugin) at phase onBeforeLaunchApp",
   ],
 ]
 `;
@@ -113,25 +101,13 @@
 exports[`ArtifactsManager .artifactsApi hooks error handling should catch .onBootDevice errors 1`] = `
 Array [
   Array [
-<<<<<<< HEAD
-    "ArtifactsManager",
-    "Caught exception inside plugin (%s) at phase %s",
-    "testPlugin",
-    "onBootDevice",
-  ],
-  Array [
-    "ArtifactsManager",
-    "",
-    [Error: test onBootDevice error],
-=======
     Object {
-      "err": [Error: test onBeforeResetDevice error],
+      "err": [Error: test onBootDevice error],
       "event": "PLUGIN_ERROR",
-      "methodName": "onBeforeResetDevice",
+      "methodName": "onBootDevice",
       "plugin": "testPlugin",
     },
-    "Caught exception inside plugin (testPlugin) at phase onBeforeResetDevice",
->>>>>>> 550b531a
+    "Caught exception inside plugin (testPlugin) at phase onBootDevice",
   ],
 ]
 `;
@@ -139,25 +115,13 @@
 exports[`ArtifactsManager .artifactsApi hooks error handling should catch .onLaunchApp errors 1`] = `
 Array [
   Array [
-<<<<<<< HEAD
-    "ArtifactsManager",
-    "Caught exception inside plugin (%s) at phase %s",
-    "testPlugin",
-    "onLaunchApp",
-  ],
-  Array [
-    "ArtifactsManager",
-    "",
-    [Error: test onLaunchApp error],
-=======
     Object {
-      "err": [Error: test onRelaunchApp error],
+      "err": [Error: test onLaunchApp error],
       "event": "PLUGIN_ERROR",
-      "methodName": "onRelaunchApp",
+      "methodName": "onLaunchApp",
       "plugin": "testPlugin",
     },
-    "Caught exception inside plugin (testPlugin) at phase onRelaunchApp",
->>>>>>> 550b531a
+    "Caught exception inside plugin (testPlugin) at phase onLaunchApp",
   ],
 ]
 `;
@@ -165,25 +129,13 @@
 exports[`ArtifactsManager .artifactsApi hooks error handling should catch .onShutdownDevice errors 1`] = `
 Array [
   Array [
-<<<<<<< HEAD
-    "ArtifactsManager",
-    "Caught exception inside plugin (%s) at phase %s",
-    "testPlugin",
-    "onShutdownDevice",
-  ],
-  Array [
-    "ArtifactsManager",
-    "",
-    [Error: test onShutdownDevice error],
-=======
     Object {
-      "err": [Error: test onResetDevice error],
+      "err": [Error: test onShutdownDevice error],
       "event": "PLUGIN_ERROR",
-      "methodName": "onResetDevice",
+      "methodName": "onShutdownDevice",
       "plugin": "testPlugin",
     },
-    "Caught exception inside plugin (testPlugin) at phase onResetDevice",
->>>>>>> 550b531a
+    "Caught exception inside plugin (testPlugin) at phase onShutdownDevice",
   ],
 ]
 `;
@@ -200,12 +152,4 @@
     "Caught exception inside plugin (testPlugin) at phase onTerminate",
   ],
 ]
-`;
-
-exports[`ArtifactsManager when created should provide partially working artifacts api, where .getBundleId() throws 1`] = `"DetoxRuntimeError: Detox Artifacts API had no bundleId at the time of calling"`;
-
-exports[`ArtifactsManager when created should provide partially working artifacts api, where .getDeviceId() throws 1`] = `"DetoxRuntimeError: Detox Artifacts API had no deviceId at the time of calling"`;
-
-exports[`ArtifactsManager when created should provide partially working artifacts api, where .getPid() throws 1`] = `"DetoxRuntimeError: Detox Artifacts API had no app PID at the time of calling"`;
-
-exports[`ArtifactsManager when plugin factory is registered and the app is about to be launched still should not be able to get PID from artifacts API 1`] = `"DetoxRuntimeError: Detox Artifacts API had no app PID at the time of calling"`;+`;