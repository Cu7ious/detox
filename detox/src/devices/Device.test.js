--- conflicted
+++ resolved
@@ -17,13 +17,10 @@
   let Client;
   let client;
   let logger;
-<<<<<<< HEAD
   let logError;
   let AsyncEmitter;
   let onEmitError;
   let asyncEmitter;
-=======
->>>>>>> c1310398
 
   beforeEach(async () => {
     jest.mock('fs');
@@ -145,46 +142,6 @@
     ]);
   });
 
-<<<<<<< HEAD
-=======
-  it('launchApp() should not emit \'launchApp\' event for async listeners that unsubscribed', async () => {
-    device = validDevice();
-
-    const onLaunchApp = jest.fn();
-    device.on('launchApp', onLaunchApp);
-    device.off('launchApp', onLaunchApp);
-
-    await device.launchApp();
-    expect(onLaunchApp).not.toHaveBeenCalled();
-  });
-
-  it('launchApp() should emit \'launchApp\' event for async listeners and handle exceptions', async () => {
-    device = validDevice();
-    device.deviceDriver.launch.mockReturnValue(2);
-
-    const errorAsync = new Error('test error async');
-    const errorSync = new Error('test error sync');
-
-    device.on('launchApp', () => Promise.reject(errorAsync));
-    device.on('launchApp', () => { throw errorSync; });
-
-    await device.launchApp();
-
-    const extraLoggerFields = {
-      event: 'DEVICE_EMIT_EVENT_ERROR',
-      eventName: 'launchApp',
-    };
-
-    expect(logger.error).toHaveBeenCalledWith(
-      extraLoggerFields, `Caught an exception in: device.emit("launchApp", {"pid":2})\n\n`, errorSync
-    );
-
-    expect(logger.error).toHaveBeenCalledWith(
-      extraLoggerFields, `Caught an exception in: device.emit("launchApp", {"pid":2})\n\n`, errorAsync
-    );
-  });
-
->>>>>>> c1310398
   it(`relaunchApp()`, async () => {
     device = validDevice();
 
