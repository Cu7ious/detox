
const _ = require('lodash');

describe('Fbsimctl', () => {
  let Fbsimctl;
  let fbsimctl;
  let exec;
  let fs;

  const simUdid = `9C9ABE4D-70C7-49DC-A396-3CB1D0E82846`;
  const bundleId = 'bundle.id';

  beforeEach(() => {
    jest.mock('npmlog');
    jest.mock('fs');
    fs = require('fs');
    jest.mock('../utils/exec');
    exec = require('../utils/exec').execWithRetriesAndLogs;
    jest.setMock('../utils/retry', async (options, func) => {
      return await func(1);
    });
    Fbsimctl = require('./Fbsimctl');
    fbsimctl = new Fbsimctl();
  });

  it(`list() - specify a valid simulator should return that simulator's UDID`, async() => {
    const result = returnSuccessfulWithValue(listAsimUdidAtState(simUdid, "Shutdown"));
    exec.mockReturnValue(Promise.resolve(result));

    expect(await fbsimctl.list('iPhone 7')).toEqual(simUdid);
  });

  it(`list() - specify an invalid simulator should throw an Error`, async() => {
    const returnValue = {};
    const result = returnSuccessfulWithValue(returnValue);
    exec.mockReturnValue(Promise.resolve(result));

    try {
      await fbsimctl.list('iPhone 7');
      fail('expected list() to throw');
    } catch (object) {
      expect(object).toBeDefined();
    }
  });

  it(`list() - when something goes wrong in the list retrival process, log the given error error`, async() => {
    const returnValue = {};
    const result = returnErrorWithValue(returnValue);
    exec.mockReturnValue(Promise.reject(result));

    try {
      await fbsimctl.list('iPhone 7');
      fail('expected list() to throw');
    } catch (object) {
      expect(object).toBeDefined();
    }
  });

  it(`boot() - when shutting down, should wait for the device`, async() => {
    fbsimctl._execFbsimctlCommand = jest.fn(() => ({stdout: `{"subject": {"state": "Shutting Down"}}`}));
    
    try {
      await fbsimctl.boot(simUdid);
      fail('should throw');
    } catch (ex) {
      expect(ex).toBe("The device is in 'Shutting Down' state");
    }
  });

  it(`boot() - when state is undefined, should wait for the device`, async() => {
    fbsimctl._execFbsimctlCommand = jest.fn(() => ({}));
    
    try {
      await fbsimctl.boot(simUdid);
      fail('should throw');
    } catch (ex) {
      expect(ex).toBe("Couldn't get the state of the device");
    }
  });

  it(`boot() - when booted, should not wait for the device to boot`, async() => {
    fbsimctl._execFbsimctlCommand = jest.fn(() => ({stdout: `{"subject": {"state": "Booted"}}`}));
    await fbsimctl.boot(simUdid);
    expect(exec).toHaveBeenCalledTimes(0);
  });

  it(`boot() - when booting, should not call exec`, async() => {
    fbsimctl._execFbsimctlCommand = jest.fn(() => ({stdout: `{"subject": {"state": "Booting"}}`}));
    await fbsimctl.boot(simUdid);
    expect(exec).toHaveBeenCalledTimes(0);
  });

  it(`boot() - when shutdown, should call exec`, async() => {
    fbsimctl._execFbsimctlCommand = jest.fn(() => ({stdout: `{"subject": {"state": "Shutdown"}}`}));
    await fbsimctl.boot(simUdid);
    expect(exec).toHaveBeenCalledTimes(1);
  });

  it(`install() - is triggering fbsimctl install`, async() => {
    await validateFbsimctlisCalledOn(fbsimctl, async () => fbsimctl.install(simUdid, bundleId, {}));
  });

  it(`uninstall() - is triggering fbsimctl uninstall`, async() => {
    await validateFbsimctlisCalledOn(fbsimctl, async () => fbsimctl.uninstall(simUdid, bundleId));
  });

  it(`launch() - is triggering exec`, async() => {
    fs.existsSync.mockReturnValue(true);
<<<<<<< HEAD
    await validateFbsimctlisCalledOn(fbsimctl, async () => fbsimctl.launch(simUdid, bundleId, [{param: "param1"}]));
=======
    exec.mockReturnValue({stdout: "appId: 22 \n"});
    await fbsimctl.launch(simUdid, bundleId, []);
    expect(exec).toHaveBeenCalledTimes(1);
>>>>>>> 3f5a790f
  });

  it(`launch() - should throw when no Detox.framework exists`, async() => {
    fs.existsSync.mockReturnValue(false);
    try {
      await fbsimctl.launch(simUdid, bundleId, []);
      fail(`should fail when Detox.framework doesn't exist`);
    } catch (ex) {
      expect(ex).toBeDefined();
    }
  });

  it(`sendToHome() - is triggering exec`, async() => {
    fs.existsSync.mockReturnValue(true);
    exec.mockReturnValue({stdout: "appId: 22 \n"});
    await fbsimctl.sendToHome(simUdid, bundleId, []);
    expect(exec).toHaveBeenCalledTimes(1);
  });

  it(`terminate() - is triggering exec`, async() => {
    await fbsimctl.terminate(simUdid, bundleId);
    expect(exec).toHaveBeenCalledTimes(1);
  });

  it(`shutdown() - is triggering fbsimctl shutdown`, async() => {
    await validateFbsimctlisCalledOn(fbsimctl, async () => fbsimctl.shutdown(simUdid));
  });

  it(`open() - is triggering fbsimctl open`, async() => {
    await validateFbsimctlisCalledOn(fbsimctl, async () => fbsimctl.open(simUdid, bundleId));
  });

  it(`isDeviceBooted() - specify a shutdown simulator`, async() => {
    fbsimctl._execFbsimctlCommand = jest.fn(() => {
      return returnSuccessfulWithValue(listAsimUdidAtState(simUdid, `Shutdown`));
    });
    const isDeviceBooted = await fbsimctl.isDeviceBooted(simUdid);
    expect(isDeviceBooted).toBe(true);
  });

  it(`isDeviceBooted() - specify a booted simulator`, async() => {
    fbsimctl._execFbsimctlCommand = jest.fn(() => {
      return returnSuccessfulWithValue(listAsimUdidAtState(simUdid, `Booted`));
    });
    const isDeviceBooted = await fbsimctl.isDeviceBooted(simUdid);
    expect(isDeviceBooted).toBe(false);
  });

  it(`setLocation() - is triggering fbsimctl set_location`, async() => {
    await validateFbsimctlisCalledOn(fbsimctl, async () => fbsimctl.setLocation(simUdid));
  });

  it(`exec simulator command successfully`, async() => {
    const result = returnSuccessfulWithValue("");
    exec.mockReturnValue(Promise.resolve(result));
    const options = {args: `an argument`};
    expect(await fbsimctl._execFbsimctlCommand(options)).toEqual(result);
  });

  it(`exec simulator command with error`, async() => {
    const errorResult = returnErrorWithValue('');
    exec.mockReturnValue(Promise.reject(errorResult));
    const options = {args: `an argument`};
    
    try {
      await fbsimctl._execFbsimctlCommand(options, '', 10, 1);
    } catch (object) {
      expect(object).toEqual(errorResult);
    }
  });

  it(`exec simulator command with multiple errors and then a success`, async() => {
    const successfulResult = returnSuccessfulWithValue('successful result');
    const resolvedPromise = Promise.resolve(successfulResult);

    exec.mockReturnValueOnce(resolvedPromise);
  
    const options = {args: `an argument`};
    expect(await fbsimctl._execFbsimctlCommand(options, '', 10, 1)).toEqual(successfulResult);
  });

  it(`getLogsPath() should return proper paths`, () => {
    expect(fbsimctl.getLogsPaths('123')).toEqual({
      stdout: '$HOME/Library/Developer/CoreSimulator/Devices/123/data/tmp/detox.last_launch_app_log.out',
      stderr: '$HOME/Library/Developer/CoreSimulator/Devices/123/data/tmp/detox.last_launch_app_log.err'
    })
  });
});

async function validateFbsimctlisCalledOn(fbsimctl, func) {
  fbsimctl._execFbsimctlCommand = jest.fn();
  func();
  expect(fbsimctl._execFbsimctlCommand).toHaveBeenCalledTimes(1);
}

function listAsimUdidAtState(udid, state) {
  return {
    "event_type": "discrete",
    "timestamp": 1485328213,
    "subject": {
      "state": state,
      "os": "iOS 10.1",
      "name": "iPhone 7",
      "udid": udid,
      "device-name": "iPhone 7"
    },
    "event_name": "list"
  };
}

function returnSuccessfulWithValue(value) {
  const result = {
    stdout: JSON.stringify(value),
    stderr: "",
    childProcess: {
      exitCode: 0
    }
  };
  return result;
}

function returnErrorWithValue(value) {
  const result = {
    stdout: "",
    stderr: value,
    childProcess: {
      exitCode: 1
    }
  };
  return result;
}<|MERGE_RESOLUTION|>--- conflicted
+++ resolved
@@ -106,13 +106,9 @@
 
   it(`launch() - is triggering exec`, async() => {
     fs.existsSync.mockReturnValue(true);
-<<<<<<< HEAD
-    await validateFbsimctlisCalledOn(fbsimctl, async () => fbsimctl.launch(simUdid, bundleId, [{param: "param1"}]));
-=======
     exec.mockReturnValue({stdout: "appId: 22 \n"});
     await fbsimctl.launch(simUdid, bundleId, []);
     expect(exec).toHaveBeenCalledTimes(1);
->>>>>>> 3f5a790f
   });
 
   it(`launch() - should throw when no Detox.framework exists`, async() => {
