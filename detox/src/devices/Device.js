--- conflicted
+++ resolved
@@ -1,10 +1,8 @@
 const fs = require('fs');
 const path = require('path');
 const _ = require('lodash');
-const log = require('../utils/logger').child({ __filename });
 const argparse = require('../utils/argparse');
 const debug = require('../utils/debug'); //debug utils, leave here even if unused
-const logError = require('../utils/logError');
 
 class Device {
 
@@ -16,34 +14,6 @@
     this.deviceDriver = deviceDriver;
     this.deviceDriver.validateDeviceConfig(deviceConfig);
     this.debug = debug;
-<<<<<<< HEAD
-=======
-    this._listeners = {
-      beforeResetDevice: [],
-      resetDevice: [],
-      beforeLaunchApp: [],
-      launchApp: [],
-    };
-  }
-
-  async emit(eventName, eventObj) {
-    const fire = async (fn) => fn(eventObj);
-    const logEmitError = (err) => {
-      const errorLogger = log.child({ event: 'DEVICE_EMIT_EVENT_ERROR', eventName });
-      errorLogger.error(`Caught an exception in: device.emit("${eventName}", ${JSON.stringify(eventObj)})`);
-      logError(errorLogger, err);
-    };
-
-    await Promise.all(this._listeners[eventName].map(fn => fire(fn).catch(logEmitError)));
-  }
-
-  on(eventName, callback) {
-    this._listeners[eventName].push(callback);
-  }
-
-  off(eventName, callback) {
-    _.pull(this._listeners[eventName], callback);
->>>>>>> 550b531a
   }
 
   async prepare(params = {}) {
@@ -105,24 +75,16 @@
 
     const _bundleId = bundleId || this._bundleId;
 
-<<<<<<< HEAD
     await this._emitter.emit('beforeLaunchApp', {
       deviceId: this._deviceId,
       bundleId: _bundleId,
     });
 
-=======
->>>>>>> 550b531a
     if (this._isAppInBackground(params, _bundleId)) {
       if (hasPayload) {
         await this.deviceDriver.deliverPayload({...params, delayPayload: true});
       }
     }
-
-    await this.emit('beforeLaunchApp', {
-      deviceId: this._deviceId,
-      bundleId: _bundleId,
-    });
 
     const processId = await this.deviceDriver.launch(this._deviceId, _bundleId, this._prepareLaunchArgs(baseLaunchArgs));
     this._processes[_bundleId] = processId;
