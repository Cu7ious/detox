const path = require('path');
const fs = require('fs');
const _ = require('lodash');
const log = require('npmlog');
const exec = require('../utils/exec');
const retry = require('../utils/retry');

// FBSimulatorControl command line docs
// https://github.com/facebook/FBSimulatorControl/issues/250
// https://github.com/facebook/FBSimulatorControl/blob/master/fbsimctl/FBSimulatorControlKitTests/Tests/Unit/CommandParsersTests.swift

class LogsInfo {
  constructor(udid) {
    const logPrefix = '/tmp/detox.last_launch_app_log.';
    this.simStdout = logPrefix + 'out';
    this.simStderr = logPrefix + 'err';
    const simDataRoot = `$HOME/Library/Developer/CoreSimulator/Devices/${udid}/data`;
    this.absStdout = simDataRoot + this.simStdout;
    this.absStderr = simDataRoot + this.simStderr;
    this.absJoined = `${simDataRoot}${logPrefix}{out,err}`
  }
}

class Fbsimctl {

  constructor() {
    this._operationCounter = 0;
  }

  async list(device) {
    const statusLogs = {
      trying: `Listing devices...`
    };
    const query = this._getQueryFromDevice(device);
    const options = {args: `${query} --first 1 --simulators list`};
    let result = {};
    let simId;
    try {
      result = await this._execFbsimctlCommand(options, statusLogs, 1);
      const parsedJson = JSON.parse(result.stdout);
      simId = _.get(parsedJson, 'subject.udid');
    } catch (ex) {
      log.error(ex);
    }

    if (!simId) {
      throw new Error('Can\'t find a simulator to match with \'' + device + '\', run \'fbsimctl list\' to list your supported devices.\n'
                      + 'It is advised to only state a device type, and not to state iOS version, e.g. \'iPhone 7\'');
    }

    return simId;
  }

  async boot(udid) {
    let initialState;
    await retry({retries: 10, interval: 1000}, async() => {
      const initialStateCmdResult = await this._execFbsimctlCommand({args: `${udid} list`}, undefined, 1);
      initialState = _.get(initialStateCmdResult, 'stdout', '') === '' ? undefined :
          _.get(JSON.parse(_.get(initialStateCmdResult, 'stdout')), 'subject.state');
      if(initialState === undefined) {
        log.info(`Couldn't get the state of ${udid}`);
        throw `Couldn't get the state of the device`;
      }
      if(initialState === 'Shutting Down') {
        log.info(`Waiting for device ${udid} to shut down`);
        throw `The device is in 'Shutting Down' state`;
      }
    });

    if(initialState === 'Booted') {
      log.info(`Device ${udid} is already booted`);
      return;
    }
    
    if(initialState === 'Booting') {
      log.info(`Device ${udid} is already booting`);
    } else {
      const launchBin = "/bin/bash -c '`xcode-select -p`/Applications/Simulator.app/Contents/MacOS/Simulator " +
                        `--args -CurrentDeviceUDID ${udid} -ConnectHardwareKeyboard 0 ` +
                        "-DeviceSetPath $HOME/Library/Developer/CoreSimulator/Devices > /dev/null 2>&1 < /dev/null &'";
      await exec.execWithRetriesAndLogs(launchBin, undefined, {
        trying: `Launching device ${udid}...`,
        successful: ''
      }, 1);
    }

    return await this._execFbsimctlCommand({args: `--state booted ${udid} list`}, {
      trying: `Waiting for device ${udid} to boot...`,
      successful: `Device ${udid} booted`
    });
  }

  async install(udid, absPath) {
    const statusLogs = {
      trying: `Installing ${absPath}...`,
      successful: `${absPath} installed`
    };
    const options = {args: `${udid} install ${absPath}`};
    return await this._execFbsimctlCommand(options, statusLogs);
  }

  async uninstall(udid, bundleId) {
    const statusLogs = {
      trying: `Uninstalling ${bundleId}...`,
      successful: `${bundleId} uninstalled`
    };
    const options = {args: `${udid} uninstall ${bundleId}`};
    try {
      await this._execFbsimctlCommand(options, statusLogs, 1);
    } catch (ex) {
      //that's ok
    }
  }

  async launch(udid, bundleId, launchArgs) {
<<<<<<< HEAD
    const args = [];
    _.forEach(launchArgs, (value, key) => {
      args.push(`${key} ${value}`);
    });

    const statusLogs = {
      trying: `Launching ${bundleId}...`,
      successful: `${bundleId} launched`
    };
    const options = {
      prefix: `export OS_ACTIVITY_DT_MODE=enable FBSIMCTL_CHILD_DYLD_INSERT_LIBRARIES="${this._getFrameworkPath()}"`,
      args: `${udid} launch --stderr ${bundleId} ${args.join(' ')}`
    };
    const result = await this._execFbsimctlCommand(options, statusLogs);
    // in the future we'll allow expectations on logs and _listenOnAppLogfile will always run (remove if)
    //this._listenOnAppLogfile(this._getAppLogfile(bundleId, result.stdout));
=======
    const logsInfo = new LogsInfo(udid);
    const launchBin = `/bin/cat /dev/null >${logsInfo.absStdout} 2>${logsInfo.absStderr} && ` +
                      `SIMCTL_CHILD_DYLD_INSERT_LIBRARIES="${this._getFrameworkPath()}" ` +
                      `/usr/bin/xcrun simctl launch --stdout=${logsInfo.simStdout} --stderr=${logsInfo.simStderr} ` +
                      `${udid} ${bundleId} --args ${launchArgs.join(' ')}`;
    const result = await exec.execWithRetriesAndLogs(launchBin, undefined, {
      trying: `Launching ${bundleId}...`,
      successful: `${bundleId} launched. The stdout and stderr logs were recreated, you can watch them with:\n` +
                  `        tail -F ${logsInfo.absJoined}`
    }, 1);
    return parseInt(result.stdout.trim().split(':')[1]);
  }

  async sendToHome(udid) {
    const result = await exec.execWithRetriesAndLogs(`/usr/bin/xcrun simctl launch ${udid} com.apple.springboard`);
    return parseInt(result.stdout.trim().split(':')[1]);
  }

  getLogsPaths(udid) {
    const logsInfo = new LogsInfo(udid);
    return {
      stdout: logsInfo.absStdout,
      stderr: logsInfo.absStderr
    }
>>>>>>> 3f5a790f
  }

  async terminate(udid, bundleId) {
    const launchBin = `/usr/bin/xcrun simctl terminate ${udid} ${bundleId}`;
    await exec.execWithRetriesAndLogs(launchBin, undefined, {
      trying: `Terminating ${bundleId}...`,
      successful: `${bundleId} terminated`
    }, 1);
  }

  async shutdown(udid) {
    const options = {args: `${udid} shutdown`};
    await this._execFbsimctlCommand(options);
  }

  async open(udid, url) {
    const options = {args: `${udid} open ${url}`};
    await this._execFbsimctlCommand(options);
  }

  async isDeviceBooted(udid) {
    const options = {args: `${udid} list`};
    const result = await this._execFbsimctlCommand(options);
    return JSON.parse(result.stdout).subject.state !== 'Booted';
  }

  async setLocation(udid, lat, lon) {
    const options = {args: `${udid} set_location ${lat} ${lon}`};
    await this._execFbsimctlCommand(options);
  }

  async _execFbsimctlCommand(options, statusLogs, retries, interval) {
    const bin = `fbsimctl --json`;
    return await exec.execWithRetriesAndLogs(bin, options, statusLogs, retries, interval);
  }

  _getFrameworkPath() {
    const frameworkPath = path.join(__dirname, `/../../Detox.framework/Detox`);
    if (!fs.existsSync(frameworkPath)) {
      throw new Error(`Detox.framework not found at ${frameworkPath}`);
    }
    return frameworkPath;
  }

  _getQueryFromDevice(device) {
    let res = '';
    const deviceParts = device.split(',');
    for (let i = 0; i < deviceParts.length; i++) {
      res += `"${deviceParts[i].trim()}" `;
    }
    return res.trim();
  }
}

module.exports = Fbsimctl;<|MERGE_RESOLUTION|>--- conflicted
+++ resolved
@@ -113,24 +113,6 @@
   }
 
   async launch(udid, bundleId, launchArgs) {
-<<<<<<< HEAD
-    const args = [];
-    _.forEach(launchArgs, (value, key) => {
-      args.push(`${key} ${value}`);
-    });
-
-    const statusLogs = {
-      trying: `Launching ${bundleId}...`,
-      successful: `${bundleId} launched`
-    };
-    const options = {
-      prefix: `export OS_ACTIVITY_DT_MODE=enable FBSIMCTL_CHILD_DYLD_INSERT_LIBRARIES="${this._getFrameworkPath()}"`,
-      args: `${udid} launch --stderr ${bundleId} ${args.join(' ')}`
-    };
-    const result = await this._execFbsimctlCommand(options, statusLogs);
-    // in the future we'll allow expectations on logs and _listenOnAppLogfile will always run (remove if)
-    //this._listenOnAppLogfile(this._getAppLogfile(bundleId, result.stdout));
-=======
     const logsInfo = new LogsInfo(udid);
     const launchBin = `/bin/cat /dev/null >${logsInfo.absStdout} 2>${logsInfo.absStderr} && ` +
                       `SIMCTL_CHILD_DYLD_INSERT_LIBRARIES="${this._getFrameworkPath()}" ` +
@@ -155,7 +137,6 @@
       stdout: logsInfo.absStdout,
       stderr: logsInfo.absStderr
     }
->>>>>>> 3f5a790f
   }
 
   async terminate(udid, bundleId) {
