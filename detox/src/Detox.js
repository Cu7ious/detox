const log = require('npmlog');
const Device = require('./devices/Device');
const IosDriver = require('./devices/IosDriver');
const SimulatorDriver = require('./devices/SimulatorDriver');
const EmulatorDriver = require('./devices/EmulatorDriver');
const AttachedAndroidDriver = require('./devices/AttachedAndroidDriver');
const argparse = require('./utils/argparse');
const configuration = require('./configuration');
const Client = require('./client/Client');
const DetoxServer = require('detox-server');
const URL = require('url').URL;
const _ = require('lodash');
const ArtifactsPathsProvider = require('./artifacts/ArtifactsPathsProvider');

log.level = argparse.getArgValue('loglevel') || 'info';
log.addLevel('wss', 999, {fg: 'blue', bg: 'black'}, 'wss');
log.heading = 'detox';

const DEVICE_CLASSES = {
  'ios.simulator': SimulatorDriver,
  'ios.none': IosDriver,
  'android.emulator': EmulatorDriver,
  'android.attached': AttachedAndroidDriver,
};

class Detox {
  constructor({deviceConfig, session}) {
    this.deviceConfig = deviceConfig;
    this.userSession = deviceConfig.session || session;
    this.client = null;
    this.device = null;
    this._currentTestNumber = 0;
    const artifactsLocation = argparse.getArgValue('artifacts-location');
    if (artifactsLocation !== undefined) {
      try {
        this._artifactsPathsProvider = new ArtifactsPathsProvider(artifactsLocation);
      } catch (ex) {
        log.warn(ex);
      }
    }
  }

  async init(userParams) {
    const sessionConfig = await this._getSessionConfig();
    const defaultParams = {launchApp: true, initGlobals: true};
    const params = Object.assign(defaultParams, userParams || {});

    if (!this.userSession) {
      this.server = new DetoxServer(new URL(sessionConfig.server).port);
    }

    this.client = new Client(sessionConfig);
    await this.client.connect();

    const deviceClass = DEVICE_CLASSES[this.deviceConfig.type];

    if (!deviceClass) {
      throw new Error(`'${this.deviceConfig.type}' is not supported`);
    }

    const deviceDriver = new deviceClass(this.client);
    this.device = new Device(this.deviceConfig, sessionConfig, deviceDriver);
    await this.device.prepare(params);

    if (params.initGlobals) {
      deviceDriver.exportGlobals();
      global.device = this.device;
    }
  }

  async cleanup() {
    if (this.client) {
      await this.client.cleanup();
    }

    if (this.device) {
      await this.device._cleanup();
    }

    if (this.server) {
      this.server.close();
    }

    if (argparse.getArgValue('cleanup') && this.device) {
      await this.device.shutdown();
    }
  }

  async beforeEach(...testNameComponents) {
    this._currentTestNumber++;
    if (this._artifactsPathsProvider !== undefined) {
      const testArtifactsPath = this._artifactsPathsProvider.createPathForTest(this._currentTestNumber, ...testNameComponents);
      this.device.setArtifactsDestination(testArtifactsPath);
      await this.device.prepareArtifacts();
    }
  }

  async afterEach(suiteName, testName) {
    if(this._artifactsPathsProvider !== undefined) {
      await this.device.finalizeArtifacts();
    }
  }

  async _getSessionConfig() {
    const session = this.userSession || await configuration.defaultSession();

    configuration.validateSession(session);

<<<<<<< HEAD
    return [session, shouldStartServer];
  }

  async _getDeviceConfig() {
    const configurationName = argparse.getArgValue('configuration');
    const configurations = this.userConfig.configurations;

    let deviceConfig;
    if (!configurationName && _.size(configurations) === 1) {
      deviceConfig = _.values(configurations)[0];
    } else {
      deviceConfig = configurations[configurationName];
    }

    if (!deviceConfig) {
      throw new Error(`Cannot determine which configuration to use. use --configuration to choose one of the following:
                      ${Object.keys(configurations)}`);
    }

    if (!('takeScreenshots' in deviceConfig)) {
      deviceConfig.takeScreenshots = argparse.getFlag('take-screenshots');
    }

    if (!('recordVideos' in deviceConfig)) {
      deviceConfig.recordVideos = argparse.getFlag('record-videos');
    }

    return deviceConfig;
=======
    return session;
>>>>>>> 15e87052
  }
}

module.exports = Detox;<|MERGE_RESOLUTION|>--- conflicted
+++ resolved
@@ -106,38 +106,7 @@
 
     configuration.validateSession(session);
 
-<<<<<<< HEAD
-    return [session, shouldStartServer];
-  }
-
-  async _getDeviceConfig() {
-    const configurationName = argparse.getArgValue('configuration');
-    const configurations = this.userConfig.configurations;
-
-    let deviceConfig;
-    if (!configurationName && _.size(configurations) === 1) {
-      deviceConfig = _.values(configurations)[0];
-    } else {
-      deviceConfig = configurations[configurationName];
-    }
-
-    if (!deviceConfig) {
-      throw new Error(`Cannot determine which configuration to use. use --configuration to choose one of the following:
-                      ${Object.keys(configurations)}`);
-    }
-
-    if (!('takeScreenshots' in deviceConfig)) {
-      deviceConfig.takeScreenshots = argparse.getFlag('take-screenshots');
-    }
-
-    if (!('recordVideos' in deviceConfig)) {
-      deviceConfig.recordVideos = argparse.getFlag('record-videos');
-    }
-
-    return deviceConfig;
-=======
     return session;
->>>>>>> 15e87052
   }
 }
 
