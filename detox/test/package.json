--- conflicted
+++ resolved
@@ -6,13 +6,8 @@
     "test": ":",
     "packager": "react-native start",
     "detox-server": "detox run-server",
-<<<<<<< HEAD
     "e2e:ios": "detox test --configuration ios.sim.release --debug-synchronization 10000 --platform ios --artifacts-location ./artifacts --take-screenshots --record-videos",
     "e2e:android": "detox test --configuration android.emu.release --loglevel verbose --platform android  --artifacts-location ./artifacts --take-screenshots --record-videos",
-=======
-    "e2e:ios": "detox test --configuration ios.sim.release --debug-synchronization 10000",
-    "e2e:android": "detox test --configuration android.emu.release --loglevel verbose",
->>>>>>> 7bbd17a1
     "build:ios": "detox build --configuration ios.sim.release",
     "build:android": "detox build --configuration android.emu.release"
   },
