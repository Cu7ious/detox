import SanityScreen from './SanityScreen';
import MatchersScreen from './MatchersScreen';
import ActionsScreen from './ActionsScreen';
import AssertionsScreen from './AssertionsScreen';
import WaitForScreen from './WaitForScreen';
import StressScreen from './StressScreen';
import SwitchRootScreen from './SwitchRootScreen';
import TimeoutsScreen from './TimeoutsScreen';
import Orientation from './Orientation';
<<<<<<< HEAD
import Permissions from './Permissions';
=======
import NetworkScreen from './NetworkScreen';
import AnimationsScreen from './AnimationsScreen';
>>>>>>> ed924836

export {
  SanityScreen,
  MatchersScreen,
  ActionsScreen,
  AssertionsScreen,
  WaitForScreen,
  StressScreen,
  SwitchRootScreen,
  TimeoutsScreen,
  Orientation,
<<<<<<< HEAD
  Permissions
=======
  NetworkScreen,
  AnimationsScreen
>>>>>>> ed924836
};<|MERGE_RESOLUTION|>--- conflicted
+++ resolved
@@ -7,12 +7,9 @@
 import SwitchRootScreen from './SwitchRootScreen';
 import TimeoutsScreen from './TimeoutsScreen';
 import Orientation from './Orientation';
-<<<<<<< HEAD
 import Permissions from './Permissions';
-=======
 import NetworkScreen from './NetworkScreen';
 import AnimationsScreen from './AnimationsScreen';
->>>>>>> ed924836
 
 export {
   SanityScreen,
@@ -24,10 +21,7 @@
   SwitchRootScreen,
   TimeoutsScreen,
   Orientation,
-<<<<<<< HEAD
-  Permissions
-=======
+  Permissions,
   NetworkScreen,
   AnimationsScreen
->>>>>>> ed924836
 };